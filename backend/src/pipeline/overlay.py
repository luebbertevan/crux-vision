"""
Video output and overlay rendering module for CruxVision.

This module handles skeleton overlay rendering using OpenCV drawing functions.
For M4a, we implement basic overlay rendering on individual frames using JSON pose data.
The skeleton is simplified for climbing analysis - no detailed face landmarks, just head indicator.
"""

import cv2
import json
import logging
import numpy as np
from pathlib import Path
from typing import List, Dict, Any, Optional, Tuple

# Add the project root to Python path for imports
import sys
sys.path.append(str(Path(__file__).parent.parent.parent.parent))

from backend.src.utils.file_utils import OUTPUT_DIR, OVERLAY_DIR

# Configure logging
logging.basicConfig(level=logging.INFO)
logger = logging.getLogger(__name__)

# MediaPipe pose connections (climbing-focused, simplified)
POSE_CONNECTIONS = [
    # Simple head indicator (nose to shoulders)
    (0, 11), (0, 12),  # Nose to shoulders
    
    # Body connections
    (11, 12), (11, 13), (12, 14), (13, 15), (14, 16),  # Arms
    (11, 23), (12, 24),  # Shoulders to hips
    (23, 24), (23, 25), (24, 26), (25, 27), (26, 28),  # Hips to legs
    (27, 29), (28, 30), (29, 31), (30, 32),  # Legs to feet
    
    # Hand connections (individual hands only - no cross-hand connections)
    (15, 17), (17, 19), (19, 21), (21, 15),  # Left hand (wrist, pinky, index, thumb)
    (16, 18), (18, 20), (20, 22), (22, 16),  # Right hand (wrist, pinky, index, thumb)
]

# Landmark names for reference (33 landmarks total)
LANDMARK_NAMES = [
    "nose", "left_eye_inner", "left_eye", "left_eye_outer", "right_eye_inner",
    "right_eye", "right_eye_outer", "left_ear", "right_ear", "mouth_left",
    "mouth_right", "left_shoulder", "right_shoulder", "left_elbow", "right_elbow",
    "left_wrist", "right_wrist", "left_pinky", "right_pinky", "left_index",
    "right_index", "left_thumb", "right_thumb", "left_hip", "right_hip",
    "left_knee", "right_knee", "left_ankle", "right_ankle", "left_heel",
    "right_heel", "left_foot_index", "right_foot_index"
]


def load_pose_data(analysis_id: str) -> Dict[str, Any]:
    """
    Load pose data from JSON file.
    
    Args:
        analysis_id: Unique analysis identifier
        
    Returns:
        Dictionary containing pose data and video info
        
    Raises:
        FileNotFoundError: If pose data file doesn't exist
        json.JSONDecodeError: If JSON file is corrupted
    """
    pose_file = OUTPUT_DIR / f"pose_data_{analysis_id}.json"
    
    if not pose_file.exists():
        raise FileNotFoundError(f"Pose data file not found: {pose_file}")
    
    try:
        with open(pose_file, 'r') as f:
            pose_data = json.load(f)
        
        logger.info(f"Loaded pose data for analysis {analysis_id}")
        return pose_data
        
    except json.JSONDecodeError as e:
        logger.error(f"Error parsing JSON file {pose_file}: {e}")
        raise


def rotate_landmark_coordinates(landmarks_json: List[Dict], rotation: int, original_shape: Tuple[int, int], rotated_shape: Tuple[int, int]) -> List[Dict]:
    """
    Rotate landmark coordinates to match video rotation.
    
    Args:
        landmarks_json: List of landmark data from JSON
        rotation: Rotation angle in degrees (0, 90, 180, 270)
        original_shape: Original video shape (height, width, channels)
        rotated_shape: Rotated video shape (height, width, channels)
        
    Returns:
        List of landmarks with rotated coordinates
    """
    if rotation == 0:
        return landmarks_json
    
    orig_height, orig_width = original_shape[:2]
    rot_height, rot_width = rotated_shape[:2]
    rotated_landmarks = []
    
    for landmark in landmarks_json:
        # Get normalized coordinates from original video
        x_norm = float(landmark["x"])
        y_norm = float(landmark["y"])
        
        # Convert to pixel coordinates in original video
        x_pixel = x_norm * orig_width
        y_pixel = y_norm * orig_height
        
        # Apply rotation transformation
        if rotation == 90:
            # 90° clockwise: (x, y) -> (orig_height - y, x)
            new_x = orig_height - y_pixel
            new_y = x_pixel
        elif rotation == 180:
            # 180°: (x, y) -> (orig_width - x, orig_height - y)
            new_x = orig_width - x_pixel
            new_y = orig_height - y_pixel
        elif rotation == 270:
            # 270° clockwise: (x, y) -> (y, orig_width - x)
            new_x = y_pixel
            new_y = orig_width - x_pixel
        else:
            # No rotation
            new_x = x_pixel
            new_y = y_pixel
        
        # Convert to normalized coordinates in rotated video
        new_x_norm = new_x / rot_width
        new_y_norm = new_y / rot_height
        
        # Create rotated landmark
        rotated_landmark = landmark.copy()
        rotated_landmark["x"] = new_x_norm
        rotated_landmark["y"] = new_y_norm
        rotated_landmarks.append(rotated_landmark)
    
    return rotated_landmarks


def get_landmark_coords(landmarks_json: List[Dict], landmark_index: int, image_shape: Tuple[int, int]) -> Optional[Tuple[int, int]]:
    """
    Get pixel coordinates for a landmark by index.
    
    Args:
        landmarks_json: List of landmark data from JSON
        landmark_index: Index of the landmark (0-32)
        image_shape: Image shape (height, width, channels)
        
    Returns:
        Tuple of (x, y) pixel coordinates, or None if landmark not found
    """
    if landmark_index >= len(landmarks_json):
        return None
    
    landmark = landmarks_json[landmark_index]
    
    # Convert normalized coordinates to pixel coordinates
    x = int(landmark["x"] * image_shape[1])
    y = int(landmark["y"] * image_shape[0])
    
    # Check if coordinates are within image bounds
    if 0 <= x < image_shape[1] and 0 <= y < image_shape[0]:
        return (x, y)
    
    return None


def draw_skeleton_connections(image: cv2.Mat, landmarks_json: List[Dict], style: Dict[str, Any] = None) -> cv2.Mat:
    """
    Draw skeleton connections between landmarks.
    
    Args:
        image: OpenCV image to draw on
        landmarks_json: List of landmark data from JSON
        style: Drawing style configuration
        
    Returns:
        Image with skeleton connections drawn
    """
    if style is None:
        style = {
            "connection_color": (255, 255, 255),  # White
            "connection_thickness": 2
        }
    
    for connection in POSE_CONNECTIONS:
        point1 = get_landmark_coords(landmarks_json, connection[0], image.shape)
        point2 = get_landmark_coords(landmarks_json, connection[1], image.shape)
        
        if point1 and point2:
            cv2.line(image, point1, point2, style["connection_color"], style["connection_thickness"])
    
    return image


def draw_skeleton_landmarks(image: cv2.Mat, landmarks_json: List[Dict], style: Dict[str, Any] = None) -> cv2.Mat:
    """
    Draw skeleton landmarks (joint points).
    For climbing analysis, we only draw the nose and body landmarks, skipping face details.
    
    Args:
        image: OpenCV image to draw on
        landmarks_json: List of landmark data from JSON
        style: Drawing style configuration
        
    Returns:
        Image with skeleton landmarks drawn
    """
    if style is None:
        style = {
            "landmark_color": (0, 255, 0),  # Green
            "landmark_radius": 4,
            "confidence_based": True
        }
    
    # Face landmark indices to skip (except nose which is 0)
    face_landmarks_to_skip = [1, 2, 3, 4, 5, 6, 7, 8, 9, 10]  # All face landmarks except nose
    
    for i, landmark in enumerate(landmarks_json):
        # Skip face landmarks except nose
        if i in face_landmarks_to_skip:
            continue
            
        coords = get_landmark_coords(landmarks_json, i, image.shape)
        if coords:
            x, y = coords
            
            # Determine landmark color based on confidence if enabled
            if style.get("confidence_based", False):
                confidence = landmark.get("visibility", 0.0)
                if confidence > 0.8:
                    color = (0, 255, 0)  # Green - high confidence
                elif confidence > 0.5:
                    color = (255, 255, 0)  # Yellow - medium confidence
                else:
                    color = (255, 0, 0)  # Red - low confidence
            else:
                color = style["landmark_color"]
            
            cv2.circle(image, (x, y), style["landmark_radius"], color, -1)
    
    return image


def draw_skeleton_overlay(image: cv2.Mat, landmarks_json: List[Dict], style: Dict[str, Any] = None, rotation: int = 0, original_shape: Tuple[int, int] = None) -> cv2.Mat:
    """
    Draw complete skeleton overlay on an image.
    
    Args:
        image: OpenCV image to draw on
        landmarks_json: List of landmark data from JSON
        style: Drawing style configuration
        rotation: Rotation angle in degrees (0, 90, 180, 270)
        original_shape: Original video shape (height, width) before rotation
        
    Returns:
        Image with complete skeleton overlay
    """
    if style is None:
        style = {
            "connection_color": (255, 255, 255),  # White connections
            "connection_thickness": 2,
            "landmark_color": (0, 255, 0),  # Green landmarks
            "landmark_radius": 4,
            "confidence_based": True
        }
    
    # Create a copy to avoid modifying the original
    annotated_image = image.copy()
    
    # Rotate landmark coordinates if needed
    if rotation != 0 and original_shape is not None:
        landmarks_json = rotate_landmark_coordinates(landmarks_json, rotation, original_shape, image.shape)
    
    # Draw connections first (so landmarks appear on top)
    annotated_image = draw_skeleton_connections(annotated_image, landmarks_json, style)
    
    # Draw landmarks
    annotated_image = draw_skeleton_landmarks(annotated_image, landmarks_json, style)
    
    return annotated_image


def load_video_frame(video_path: str, frame_index: int) -> Optional[cv2.Mat]:
    """
    Load a specific frame from a video file.
    
    Args:
        video_path: Path to the video file
        frame_index: Index of the frame to load
        
    Returns:
        OpenCV Mat object or None if frame not found
    """
    cap = cv2.VideoCapture(video_path)
    if not cap.isOpened():
        logger.error(f"Cannot open video file: {video_path}")
        return None
    
    try:
        # Set frame position
        cap.set(cv2.CAP_PROP_POS_FRAMES, frame_index)
        
        # Read frame
        ret, frame = cap.read()
        if ret:
            return frame
        else:
            logger.warning(f"Could not read frame {frame_index} from {video_path}")
            return None
            
    finally:
        cap.release()


def test_overlay_on_sample_frames(analysis_id: str, num_frames: int = 5) -> None:
    """
    Test overlay rendering on sample frames from an analysis.
    
    Args:
        analysis_id: Unique analysis identifier
        num_frames: Number of sample frames to test
    """
    logger.info(f"Testing overlay rendering for analysis {analysis_id}")
    
    try:
        # Load pose data
        pose_data = load_pose_data(analysis_id)
        frames_data = pose_data["frames"]
        video_info = pose_data["video_info"]
        
        # Determine sample frame indices
        total_frames = len(frames_data)
        sample_indices = [i * total_frames // num_frames for i in range(num_frames)]
        
        logger.info(f"Testing overlay on {num_frames} sample frames: {sample_indices}")
        
        # Load original video to get frames
        # Try different possible video file extensions
        video_path = None
        for ext in ['.mov', '.MOV', '.mp4', '.avi']:
            potential_path = f"backend/static/uploads/{analysis_id}{ext}"
            if Path(potential_path).exists():
                video_path = potential_path
                break
        
        # If not found by analysis ID, try to find any video file
        if video_path is None:
            upload_dir = Path("backend/static/uploads")
            video_files = list(upload_dir.glob("*.mov")) + list(upload_dir.glob("*.MOV")) + list(upload_dir.glob("*.mp4"))
            if video_files:
                video_path = str(video_files[0])
                logger.info(f"Using video file: {video_path}")
            else:
                logger.error(f"No video file found in uploads directory")
                return
        
        # Test overlay on each sample frame
        for i, frame_idx in enumerate(sample_indices):
            frame_data = frames_data[frame_idx]
            
            # Load original frame
            original_frame = load_video_frame(video_path, frame_idx)
            if original_frame is None:
                logger.warning(f"Could not load frame {frame_idx}")
                continue
            
            # Apply rotation if needed (same logic as video generation)
            rotation = get_video_rotation(video_path)
            
            # Get original video dimensions before rotation
            cap = cv2.VideoCapture(video_path)
            original_width = int(cap.get(cv2.CAP_PROP_FRAME_WIDTH))
            original_height = int(cap.get(cv2.CAP_PROP_FRAME_HEIGHT))
            original_shape = (original_height, original_width)
            cap.release()
            
            if rotation != 0:
                if rotation == 90:
                    original_frame = cv2.rotate(original_frame, cv2.ROTATE_90_CLOCKWISE)
                elif rotation == 180:
                    original_frame = cv2.rotate(original_frame, cv2.ROTATE_180)
                elif rotation == 270:
                    original_frame = cv2.rotate(original_frame, cv2.ROTATE_90_COUNTERCLOCKWISE)
            
            # Draw skeleton overlay if pose was detected
            if frame_data.get("pose_detected", False):
                landmarks = frame_data["landmarks"]
                
                # Create overlay with custom styling
                style = {
                    "connection_color": (255, 255, 255),  # White connections
                    "connection_thickness": 2,
                    "landmark_color": (0, 255, 0),  # Green landmarks
                    "landmark_radius": 4,
                    "confidence_based": True
                }
                
                annotated_frame = draw_skeleton_overlay(original_frame, landmarks, style, rotation, original_shape)
                
                # Save test image
                output_path = OUTPUT_DIR / f"overlay_test_frame_{frame_idx}_{analysis_id}.jpg"
                cv2.imwrite(str(output_path), annotated_frame)
                
                logger.info(f"Saved overlay test image: {output_path}")
                
                # Log pose detection info
                confidence = frame_data.get("overall_confidence", 0.0)
                logger.info(f"Frame {frame_idx}: Pose detected with confidence {confidence:.3f}")
            else:
                logger.info(f"Frame {frame_idx}: No pose detected")
        
        logger.info(f"Overlay testing completed for analysis {analysis_id}")
        
    except Exception as e:
        logger.error(f"Error testing overlay rendering: {e}")


def test_overlay_with_existing_data() -> None:
    """
    Test overlay rendering with existing pose data from recent analysis.
    """
    logger.info("Testing overlay rendering with existing pose data")
    
    # Find the most recent pose data file
    pose_files = list(OUTPUT_DIR.glob("pose_data_*.json"))
    if not pose_files:
        logger.error("No pose data files found in output directory")
        return
    
    # Get the most recent file
    most_recent_file = max(pose_files, key=lambda p: p.stat().st_mtime)
    analysis_id = most_recent_file.stem.replace("pose_data_", "")
    
    logger.info(f"Testing with most recent analysis: {analysis_id}")
    
    # Test overlay on sample frames
    test_overlay_on_sample_frames(analysis_id, num_frames=5)


def find_original_video(analysis_id: str) -> str:
    """
    Find the original video file for a given analysis ID.
    
    Args:
        analysis_id: Unique identifier for the analysis
        
    Returns:
        Path to the original video file
        
    Raises:
        FileNotFoundError: If no video file is found
    """
    # Try to find video file by analysis ID (new format: originalname_analysisid.ext)
<<<<<<< HEAD
    truncated_id = analysis_id[:8]
    for ext in ['.mov', '.MOV', '.mp4', '.avi']:
        # Look for files matching pattern: *_analysisid.ext
        upload_dir = Path("backend/static/uploads")
        for video_file in upload_dir.glob(f"*_{truncated_id}{ext}"):
=======
    upload_dir = Path("backend/static/uploads")
    
    # Look for files that end with the analysis ID
    for video_file in upload_dir.glob("*"):
        if video_file.is_file() and video_file.name.endswith(f"_{analysis_id}.mov"):
            logger.info(f"Found video file: {video_file}")
            return str(video_file)
        elif video_file.is_file() and video_file.name.endswith(f"_{analysis_id}.MOV"):
            logger.info(f"Found video file: {video_file}")
            return str(video_file)
        elif video_file.is_file() and video_file.name.endswith(f"_{analysis_id}.mp4"):
>>>>>>> 3895bad5
            logger.info(f"Found video file: {video_file}")
            return str(video_file)
    
    # Fallback: try old format (analysis_id.ext)
    for ext in ['.mov', '.MOV', '.mp4', '.avi']:
        potential_path = f"backend/static/uploads/{analysis_id}{ext}"
        if Path(potential_path).exists():
            logger.info(f"Found video file (old format): {potential_path}")
            return potential_path
    
    raise FileNotFoundError(f"No video file found for analysis {analysis_id}")


def detect_iphone_portrait_rotation(video_path: str) -> int:
    """
    Detect if an iPhone portrait video was encoded as landscape and needs rotation.
    
    Args:
        video_path: Path to the video file
        
    Returns:
        Rotation angle in degrees (0, 90, 180, 270)
    """
    try:
        cap = cv2.VideoCapture(video_path)
        
        # Sample a few frames for analysis
        orientations = {0: 0, 90: 0, 180: 0, 270: 0}
        
        for i in range(3):  # Sample 3 frames
            ret, frame = cap.read()
            if not ret:
                break
                
            # Test each possible rotation
            for angle in [0, 90, 180, 270]:
                if angle == 0:
                    test_frame = frame
                elif angle == 90:
                    test_frame = cv2.rotate(frame, cv2.ROTATE_90_CLOCKWISE)
                elif angle == 180:
                    test_frame = cv2.rotate(frame, cv2.ROTATE_180)
                elif angle == 270:
                    test_frame = cv2.rotate(frame, cv2.ROTATE_90_COUNTERCLOCKWISE)
                
                # Analyze content distribution
                gray = cv2.cvtColor(test_frame, cv2.COLOR_BGR2GRAY)
                height, width = gray.shape
                
                # Check if content is more concentrated in center (typical for portrait videos)
                center_h_start = height // 4
                center_h_end = 3 * height // 4
                center_w_start = width // 4
                center_w_end = 3 * width // 4
                
                center_region = gray[center_h_start:center_h_end, center_w_start:center_w_end]
                center_brightness = np.mean(center_region)
                
                # Check edge distribution
                edges = cv2.Canny(gray, 50, 150)
                center_edges = edges[center_h_start:center_h_end, center_w_start:center_w_end]
                center_edge_density = np.mean(center_edges > 0)
                
                # Check aspect ratio preference (portrait videos have height > width)
                aspect_ratio = width / height
                
                # Score based on center concentration and aspect ratio
                score = center_edge_density * 1000
                
                # Strong bonus for portrait aspect ratio (height > width)
                if aspect_ratio < 1:  # Portrait
                    score *= 2.0
                
                # Bonus for higher center brightness (more content in center)
                if center_brightness > 80:
                    score *= 1.2
                
                orientations[angle] += score
        
        cap.release()
        
        # Find the orientation with highest score
        best_orientation = max(orientations, key=orientations.get)
        
        # Only return non-zero rotation if there's a significant difference
        max_score = orientations[best_orientation]
        zero_score = orientations[0]
        
        if max_score > zero_score * 1.5:  # 50% better than no rotation
            logger.info(f"iPhone portrait rotation detection: {best_orientation}° (scores: {orientations})")
            return best_orientation
        else:
            logger.info(f"iPhone portrait rotation detection: 0° (no significant difference, scores: {orientations})")
            return 0
        
    except Exception as e:
        logger.warning(f"iPhone portrait rotation detection failed: {str(e)}, defaulting to 0")
        return 0


def detect_video_orientation_heuristic(video_path: str) -> int:
    """
    Detect video orientation using content analysis when metadata is missing.
    
    Args:
        video_path: Path to the video file
        
    Returns:
        Rotation angle in degrees (0, 90, 180, 270)
    """
    try:
        cap = cv2.VideoCapture(video_path)
        
        # Sample a few frames for analysis
        orientations = {0: 0, 90: 0, 180: 0, 270: 0}
        
        for i in range(3):  # Sample 3 frames
            ret, frame = cap.read()
            if not ret:
                break
                
            # Analyze each possible orientation
            for angle in [0, 90, 180, 270]:
                if angle == 0:
                    test_frame = frame
                elif angle == 90:
                    test_frame = cv2.rotate(frame, cv2.ROTATE_90_CLOCKWISE)
                elif angle == 180:
                    test_frame = cv2.rotate(frame, cv2.ROTATE_180)
                elif angle == 270:
                    test_frame = cv2.rotate(frame, cv2.ROTATE_90_COUNTERCLOCKWISE)
                
                # Analyze content distribution
                gray = cv2.cvtColor(test_frame, cv2.COLOR_BGR2GRAY)
                height, width = gray.shape
                
                # Calculate edge density in different regions
                edges = cv2.Canny(gray, 50, 150)
                
                # Check if content is more concentrated in center (typical for vertical videos)
                center_h_start = height // 4
                center_h_end = 3 * height // 4
                center_w_start = width // 4
                center_w_end = 3 * width // 4
                
                center_region = edges[center_h_start:center_h_end, center_w_start:center_w_end]
                center_edge_density = np.mean(center_region > 0)
                
                # Check edge distribution - vertical videos should have more vertical edges
                vertical_edges = np.sum(edges[:, :width//2]) + np.sum(edges[:, width//2:])
                horizontal_edges = np.sum(edges[:height//2, :]) + np.sum(edges[height//2:, :])
                
                # Score based on center concentration and edge distribution
                score = center_edge_density * 1000
                
                # Bonus for portrait aspect ratio (height > width)
                aspect_ratio = width / height
                if aspect_ratio < 1:  # Portrait
                    score *= 1.2
                
                # Bonus for more vertical edge distribution
                if vertical_edges > horizontal_edges * 1.1:
                    score *= 1.1
                
                orientations[angle] += score
        
        cap.release()
        
        # Find the orientation with highest score
        best_orientation = max(orientations, key=orientations.get)
        
        # Only return non-zero rotation if there's a significant difference
        max_score = orientations[best_orientation]
        zero_score = orientations[0]
        
        if max_score > zero_score * 1.3:  # 30% better than no rotation
            logger.info(f"Heuristic orientation detection: {best_orientation}° (scores: {orientations})")
            return best_orientation
        else:
            logger.info(f"Heuristic orientation detection: 0° (no significant difference, scores: {orientations})")
            return 0
        
    except Exception as e:
        logger.warning(f"Heuristic orientation detection failed: {str(e)}, defaulting to 0")
        return 0


def get_video_rotation(video_path: str) -> int:
    """
    Get video rotation from metadata using PyAV.
    
    Args:
        video_path: Path to the video file
        
    Returns:
        Rotation angle in degrees (0, 90, 180, 270)
    """
    try:
        import av
        container = av.open(video_path)
        stream = container.streams.video[0]
        rotation = getattr(stream, 'rotation', 0)
        container.close()
        
        # Normalize rotation to 0, 90, 180, 270
        rotation = rotation % 360
        if rotation not in [0, 90, 180, 270]:
            logger.warning(f"Unexpected rotation angle {rotation}, defaulting to 0")
            rotation = 0
            
        # If metadata shows no rotation but video appears vertical, use iPhone-specific detection
        if rotation == 0:
            # First try iPhone-specific detection for portrait videos
            iphone_rotation = detect_iphone_portrait_rotation(video_path)
            if iphone_rotation != 0:
                logger.info(f"Metadata shows 0° but iPhone detection suggests {iphone_rotation}°, using iPhone detection")
                rotation = iphone_rotation
            else:
                # Fall back to general heuristic
                heuristic_rotation = detect_video_orientation_heuristic(video_path)
                if heuristic_rotation != 0:
                    logger.info(f"Metadata shows 0° but heuristic suggests {heuristic_rotation}°, using heuristic")
                    rotation = heuristic_rotation
            
        logger.info(f"Video rotation detected: {rotation} degrees")
        return rotation
        
    except Exception as e:
        logger.warning(f"Failed to detect video rotation: {str(e)}, trying heuristic detection")
        return detect_video_orientation_heuristic(video_path)


def setup_video_writer(analysis_id: str, video_path: str) -> Tuple[cv2.VideoWriter, Dict[str, Any]]:
    """
    Setup OpenCV VideoWriter for overlay video generation.
    
    Args:
        analysis_id: Unique identifier for the analysis
        video_path: Path to the original video file
        
    Returns:
        Tuple of (video_writer, video_properties)
    """
    # Get video properties from original video
    cap = cv2.VideoCapture(video_path)
    fps = int(cap.get(cv2.CAP_PROP_FPS))
    width = int(cap.get(cv2.CAP_PROP_FRAME_WIDTH))
    height = int(cap.get(cv2.CAP_PROP_FRAME_HEIGHT))
    cap.release()
    
<<<<<<< HEAD
    # Setup output video path with original filename and truncated analysis ID
    original_filename = Path(video_path).stem  # Get filename without extension
    truncated_id = analysis_id[:8]  # Use first 8 characters
    output_path = OVERLAY_DIR / f"overlay_{original_filename}_{truncated_id}.mp4"
=======
    # Get rotation metadata
    rotation = get_video_rotation(video_path)
    
    # Adjust dimensions if rotated
    if rotation in [90, 270]:
        width, height = height, width  # Swap dimensions for rotated videos
        logger.info(f"Video rotated {rotation}°, adjusted dimensions: {width}x{height}")
    
    # Setup output video path with original filename
    original_filename = Path(video_path).stem  # Get filename without extension
    analysis_prefix = analysis_id[:8]  # First 8 characters of analysis ID
    output_path = f"backend/static/outputs/overlay_{original_filename}_{analysis_prefix}.mp4"
>>>>>>> 3895bad5
    
    # Create video writer with same properties as original (adjusted for rotation)
    fourcc = cv2.VideoWriter_fourcc(*'mp4v')
    video_writer = cv2.VideoWriter(output_path, fourcc, fps, (width, height))
    
    if not video_writer.isOpened():
        raise RuntimeError(f"Failed to create video writer for {output_path}")
    
    video_properties = {
        "fps": fps,
        "width": width,
        "height": height,
        "rotation": rotation,
        "output_path": output_path
    }
    
    logger.info(f"Video writer setup: {width}x{height} @ {fps}fps (rotation: {rotation}°) -> {output_path}")
    return video_writer, video_properties


def get_pose_for_frame(pose_data: List[Dict], frame_index: int) -> Optional[Dict]:
    """
    Get pose data for a specific frame index.
    
    Args:
        pose_data: List of pose data dictionaries
        frame_index: Frame index to get pose data for
        
    Returns:
        Pose data dictionary for the frame, or None if not found
    """
    for pose_frame in pose_data:
        if pose_frame.get("frame_index") == frame_index:
            return pose_frame
    return None


def process_video_frames(video_path: str, pose_data: List[Dict], video_writer: cv2.VideoWriter, rotation: int = 0) -> None:
    """
    Process video frames and write overlay video.
    
    Args:
        video_path: Path to the original video file
        pose_data: List of pose data dictionaries
        video_writer: OpenCV VideoWriter for output
        rotation: Rotation angle in degrees (0, 90, 180, 270)
    """
    cap = cv2.VideoCapture(video_path)
    
    # Get original video dimensions
    original_width = int(cap.get(cv2.CAP_PROP_FRAME_WIDTH))
    original_height = int(cap.get(cv2.CAP_PROP_FRAME_HEIGHT))
    original_shape = (original_height, original_width)
    
    frame_index = 0
    frames_processed = 0
    frames_with_overlay = 0
    
    logger.info(f"Starting video frame processing for {len(pose_data)} pose frames (rotation: {rotation}°)")
    logger.info(f"Original video dimensions: {original_width}x{original_height}")
    
    while True:
        ret, frame = cap.read()
        if not ret:
            break
        
        # Apply rotation if needed
        if rotation != 0:
            if rotation == 90:
                frame = cv2.rotate(frame, cv2.ROTATE_90_CLOCKWISE)
            elif rotation == 180:
                frame = cv2.rotate(frame, cv2.ROTATE_180)
            elif rotation == 270:
                frame = cv2.rotate(frame, cv2.ROTATE_90_COUNTERCLOCKWISE)
        
        # Get pose data for this frame
        frame_pose_data = get_pose_for_frame(pose_data, frame_index)
        
        if frame_pose_data and frame_pose_data.get("pose_detected", False):
            # Draw skeleton overlay
            landmarks = frame_pose_data.get("landmarks", [])
            if landmarks:
                frame = draw_skeleton_overlay(frame, landmarks, rotation=rotation, original_shape=original_shape)
                frames_with_overlay += 1
        # If no pose data, just use original frame
        
        video_writer.write(frame)
        frames_processed += 1
        frame_index += 1
        
        # Log progress every 50 frames
        if frame_index % 50 == 0:
            logger.info(f"Processed frame {frame_index}, overlay applied to {frames_with_overlay} frames")
    
    cap.release()
    logger.info(f"Video processing completed: {frames_processed} frames processed, {frames_with_overlay} frames with overlay")


def cleanup_video_writer(video_writer: cv2.VideoWriter) -> None:
    """
    Cleanup video writer resources.
    
    Args:
        video_writer: OpenCV VideoWriter to cleanup
    """
    if video_writer:
        video_writer.release()
        logger.info("Video writer cleaned up")


def generate_overlay_video(analysis_id: str) -> str:
    """
    Generate complete overlay video from pose data and original video.
    
    Args:
        analysis_id: Unique identifier for the analysis
        
    Returns:
        Path to the generated overlay video file
        
    Raises:
        FileNotFoundError: If pose data or video file is not found
        RuntimeError: If video generation fails
    """
    logger.info(f"Starting overlay video generation for analysis {analysis_id}")
    
    try:
        # Load pose data
        pose_data_dict = load_pose_data(analysis_id)
        if not pose_data_dict:
            raise FileNotFoundError(f"No pose data found for analysis {analysis_id}")
        
        # Extract frames from pose data
        pose_data = pose_data_dict.get("frames", [])
        if not pose_data:
            raise FileNotFoundError(f"No frame data found in pose data for analysis {analysis_id}")
        
        # Find original video file
        video_path = find_original_video(analysis_id)
        
        # Setup video writer
        video_writer, video_properties = setup_video_writer(analysis_id, video_path)
        
        # Process video frames
        rotation = video_properties.get("rotation", 0)
        process_video_frames(video_path, pose_data, video_writer, rotation)
        
        # Cleanup
        cleanup_video_writer(video_writer)
        
        output_path = video_properties["output_path"]
        logger.info(f"Overlay video generation completed: {output_path}")
        return output_path
        
    except Exception as e:
        logger.error(f"Overlay video generation failed for analysis {analysis_id}: {str(e)}")
        raise RuntimeError(f"Overlay video generation failed: {str(e)}")

<|MERGE_RESOLUTION|>--- conflicted
+++ resolved
@@ -457,25 +457,11 @@
         FileNotFoundError: If no video file is found
     """
     # Try to find video file by analysis ID (new format: originalname_analysisid.ext)
-<<<<<<< HEAD
     truncated_id = analysis_id[:8]
     for ext in ['.mov', '.MOV', '.mp4', '.avi']:
         # Look for files matching pattern: *_analysisid.ext
         upload_dir = Path("backend/static/uploads")
         for video_file in upload_dir.glob(f"*_{truncated_id}{ext}"):
-=======
-    upload_dir = Path("backend/static/uploads")
-    
-    # Look for files that end with the analysis ID
-    for video_file in upload_dir.glob("*"):
-        if video_file.is_file() and video_file.name.endswith(f"_{analysis_id}.mov"):
-            logger.info(f"Found video file: {video_file}")
-            return str(video_file)
-        elif video_file.is_file() and video_file.name.endswith(f"_{analysis_id}.MOV"):
-            logger.info(f"Found video file: {video_file}")
-            return str(video_file)
-        elif video_file.is_file() and video_file.name.endswith(f"_{analysis_id}.mp4"):
->>>>>>> 3895bad5
             logger.info(f"Found video file: {video_file}")
             return str(video_file)
     
@@ -726,14 +712,10 @@
     height = int(cap.get(cv2.CAP_PROP_FRAME_HEIGHT))
     cap.release()
     
-<<<<<<< HEAD
     # Setup output video path with original filename and truncated analysis ID
     original_filename = Path(video_path).stem  # Get filename without extension
     truncated_id = analysis_id[:8]  # Use first 8 characters
     output_path = OVERLAY_DIR / f"overlay_{original_filename}_{truncated_id}.mp4"
-=======
-    # Get rotation metadata
-    rotation = get_video_rotation(video_path)
     
     # Adjust dimensions if rotated
     if rotation in [90, 270]:
@@ -744,7 +726,6 @@
     original_filename = Path(video_path).stem  # Get filename without extension
     analysis_prefix = analysis_id[:8]  # First 8 characters of analysis ID
     output_path = f"backend/static/outputs/overlay_{original_filename}_{analysis_prefix}.mp4"
->>>>>>> 3895bad5
     
     # Create video writer with same properties as original (adjusted for rotation)
     fourcc = cv2.VideoWriter_fourcc(*'mp4v')
